--- conflicted
+++ resolved
@@ -2,18 +2,10 @@
 
 A collection of sample packet captures pulled from a variety of sources. 
 
-<<<<<<< HEAD
 | Trace              | Source                                                                                                      | Description                                                                                                     |
 |--------------------|-------------------------------------------------------------------------------------------------------------|-----------------------------------------------------------------------------------------------------------------|
 | `small_flows.pcap` | [Tcpreplay Sample Captures](https://tcpreplay.appneta.com/wiki/captures.html)                               | A synthetic combination of a few different applications and protocols at a relatively low network traffic rate. |
 | `tls_ciphers.pcap` | [Wireshark Sample Captures](https://wiki.wireshark.org/SampleCaptures)                                      | OpenSSL client/server GET requests over TLS 1.2 with 73 different cipher suites.                                |
 | `quic_retry.pcapng`| [Wireshark Issue](https://gitlab.com/wireshark/wireshark/-/issues/18757)                                    | An example of a QUIC Retry Packet. Original Pcap modified to remove CookedLinux and add Ether                   |
 | `quic_xargs.pcap`  | [illustrated-quic GitHub](https://github.com/syncsynchalt/illustrated-quic/blob/main/captures/capture.pcap) | The pcap used in the creation of [The Illustrated QUIC Connection](https://quic.xargs.org).                     |
-| `quic_kyber.pcap`  | Captured from Chrome 124                                                                                    | A QUIC packet demonstrating the use of the Kyber keyshare, exceeding MTU, and requiring CRYPTO buffers.         |
-=======
-| Trace              | Source                                                                        | Description                                                                                                     |
-|--------------------|-------------------------------------------------------------------------------|-----------------------------------------------------------------------------------------------------------------|
-| `small_flows.pcap` | [Tcpreplay Sample Captures](https://tcpreplay.appneta.com/wiki/captures.html) | A synthetic combination of a few different applications and protocols at a relatively low network traffic rate. |
-| `tls_ciphers.pcap` | [Wireshark Sample Captures](https://wiki.wireshark.org/SampleCaptures)        | OpenSSL client/server GET requests over TLS 1.2 with 73 different cipher suites.                                |
-| `quic_retry.pcapng`| [Wireshark Issue](https://gitlab.com/wireshark/wireshark/-/issues/18757)      | An example of a QUIC Retry Packet. Original Pcap modified to remove CookedLinux and add Ether                   |
->>>>>>> c3e18852
+| `quic_kyber.pcap`  | Captured from Chrome 124                                                                                    | A QUIC packet demonstrating the use of the Kyber keyshare, exceeding MTU, and requiring CRYPTO buffers.         |