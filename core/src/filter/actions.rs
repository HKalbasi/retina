//! For each connectionn, the Retina framework applies multiple filtering stages as
//! packets are received in order to determine (1) whether packets from that connection
//! should continue to be processed and (2) what to do with these packets.
//!
//! Each connection is associated with a set of Actions. These actions specify the
//! operations the framework will perform for the connection *now or in the future*:
//! e.g., probe for the application-layer protocol (until it is identified), deliver
//! the connection (when it has terminated), deliver all subsequent packets in the
//! connection, etc. An empty Actions struct will cause the connection to be dropped.
//!
//! Each filter stage returns a set of actions and a set of terminal actions.
//! The terminal actions are the subset of actions that are maintained through
//! the next filter stage.
use std::fmt;
use bitmask_enum::bitmask;

#[bitmask]
#[bitmask_config(vec_debug)]
pub enum ActionData {
    /// Forward new packet to connection tracker
    /// Should only be used in the PacketContinue filter
    PacketContinue,

    /// Deliver future packet data (via the PacketDelivery filter) in this connection to a callback
    /// TCP packets are delivered with the following specifications:
    /// - Packet-level filters (can match at packet stage): in the order received (pre-reassembly)
    /// - All other filters: post-reassembly
    PacketDeliver,

    /// Store packets in this connection in tracked data for
    /// potential future delivery. Used on a non-terminal match
    /// for a packet-level datatype.
    PacketCache,
    /// Store packets in this connection in tracked data for a
    /// datatype that requires tracking and delivering packets.
    PacketTrack,

    /// Probe for (identify) the application-layer protocol
    ProtoProbe,
    /// Once the application-layer protocl is identified, apply the ProtocolFilter.
    ProtoFilter,

    /// Once the application-layer session has been parsed, apply the SessionFilter
    SessionFilter,
    /// Once the application-layer session has been parsed, deliver it (by applying
    /// the SessionFilter).
    SessionDeliver,
    /// Once the application-layer session has been parsed, store it in tracked data.
    SessionTrack,

    /// The subscribable type "update" methods should be invoked (for TCP: pre-reassembly)
    UpdatePDU,

    /// The subscribable type "update" methods should be invoked post-reassembly (TCP only)
    Reassemble,

    /// Deliver connection data (via the ConnectionDelivery filter) when it terminates
    ConnDeliver,
}

/// Actions maintained per-connection
#[derive(Debug, Clone, Hash, Eq, PartialEq)]
pub struct Actions {
    /// All actions (terminal and non-terminal) that should
    /// be performed following the application of a filter.
    pub data: ActionData,
    /// All actions that should continue to be performed
    /// regardless of what the next filter returns
    /// E.g., if a terminal match for a connection-level filter
    /// occurs at the packet layer, we should continue tracking
    /// the connection regardless of later filter results.
    pub terminal_actions: ActionData,
}

impl Default for Actions {
    fn default() -> Self {
        Self::new()
    }
}

impl Actions {
    // Create an empty Actions bitmask
    pub fn new() -> Self {
        Self {
            data: ActionData::none(),
            terminal_actions: ActionData::none(),
        }
    }

    // Store the result of a new filter
    // Used at runtime after application of next filter
    #[inline]
    pub fn update(&mut self, actions: &Actions) {
        self.data = self.terminal_actions | actions.data;
        self.terminal_actions |= actions.terminal_actions;
    }

    // Combine terminal and non-terminal actions
    // Used for building a filter tree at compile time and when
    // applying a filter at runtime if additional conditions are met.
    #[inline]
    pub fn push(&mut self, actions: &Actions) {
        self.data |= actions.data;
        self.terminal_actions |= actions.terminal_actions;
    }

    // Returns true if no actions are set (i.e., the connection can
    // be dropped by the framework).
    #[inline]
    pub fn drop(&self) -> bool {
        self.data.is_none() && self.terminal_actions.is_none()
    }

    // Update `self` to contain only actions not in `actions`
    #[inline]
    pub(crate) fn clear_intersection(&mut self, actions: &Actions) {
        self.data &= actions.data.not();
        self.terminal_actions &= actions.data.not();
    }

    // Conn tracker must deliver each PDU to tracked data when received
    #[inline]
    pub(crate) fn update_pdu(&self) -> bool {
        self.data.intersects(ActionData::UpdatePDU)
    }

<<<<<<< HEAD
    // Conn tracker must deliver PDU to tracked data after reassembly
    pub(crate) fn update_pdu_reassembled(&self) -> bool {
        self.data.intersects(ActionData::ReassembledUpdatePDU)
    }

    // True if the framework should track (buffer) mbufs for this connection
=======
    /// True if the connection needs to be reassembled
    pub(crate) fn reassemble(&self) -> bool {
        self.data.intersects(ActionData::Reassemble) || self.parse_any()
    }

    /// True if the framework should buffer mbufs for this connection,
    /// either for future delivery (Cache) or for a datatype that requires
    /// tracking packets.
>>>>>>> 4cb8f726
    #[inline]
    pub(crate) fn buffer_packet(&self, reassembled: bool) -> bool {
        match reassembled {
            true => self.data.intersects(ActionData::PacketTrack),
            false => self
                .data
                .intersects(ActionData::PacketTrack | ActionData::PacketCache),
        }
    }

    #[inline]
    pub(crate) fn cache_packet(&self) -> bool {
        self.data.intersects(ActionData::PacketCache)
    }

    // True if application-layer probing or parsing should be applied
    #[inline]
    pub(crate) fn parse_any(&self) -> bool {
        self.data.intersects(
            ActionData::ProtoProbe
                | ActionData::ProtoFilter
                | ActionData::SessionFilter
                | ActionData::SessionDeliver
                | ActionData::SessionTrack,
        )
    }

<<<<<<< HEAD
    // True if the framework should consume PDUs for reassembly (TCP),
    // parsing, or operations that require ownership of packets.
    #[inline]
    pub(crate) fn update_conn(&self) -> bool {
        self.parse_any()
            || self.update_pdu_reassembled()
            || self.buffer_frame()
            || self.packet_deliver()
    }

    // True if nothing except delivery is required
    // Allows delivering and dropping the connection to happen early
=======
    /// True if nothing except delivery is required
    /// Allows delivering and dropping the connection to happen early
>>>>>>> 4cb8f726
    #[inline]
    pub(crate) fn conn_deliver_only(&self) -> bool {
        self.data == ActionData::ConnDeliver
    }

    // True if the session filter should be applied
    #[inline]
    pub(crate) fn apply_session_filter(&mut self) -> bool {
        // \note deliver filter is in session filter
        self.data
            .intersects(ActionData::SessionFilter | ActionData::SessionDeliver)
    }

    // True if the protocol filter should be applied
    #[inline]
    pub(crate) fn apply_proto_filter(&mut self) -> bool {
        self.data.contains(ActionData::ProtoFilter)
    }

    // True if the framework should probe for the app-layer protocol
    #[inline]
    pub(crate) fn session_probe(&self) -> bool {
        self.data
            .intersects(ActionData::ProtoProbe | ActionData::ProtoFilter)
    }

    // True if the framework should parse application-layer data
    #[inline]
    pub(crate) fn session_parse(&self) -> bool {
        self.data.intersects(
            ActionData::SessionDeliver | ActionData::SessionFilter | ActionData::SessionTrack,
        ) && !self.session_probe() // still at probing stage
    }

    // True if the framework should buffer parsed sessions
    #[inline]
    pub(crate) fn session_track(&self) -> bool {
        self.data.intersects(ActionData::SessionTrack)
    }

    // True if the framework should deliver future packets in this connection
    #[inline]
    pub(crate) fn packet_deliver(&self) -> bool {
        self.data.intersects(ActionData::PacketDeliver)
    }

    // After parsing a session, the framework must decide whether to continue
    // probing for sessions depending on the protocol
    // If no further parsing is required (e.g., TLS Handshake), this method
    // should be invoked.
    #[inline]
    pub(crate) fn session_clear_parse(&mut self) {
        self.clear_mask(
            ActionData::SessionFilter
                | ActionData::SessionDeliver
                | ActionData::SessionTrack
                | ActionData::ProtoProbe,
        );
    }

    // Subscription requires protocol probe/parse but matched at packet stage
    // Update action to reflect state transition to protocol parsing
    #[inline]
    pub(crate) fn session_done_probe(&mut self) {
        if self.terminal_actions.contains(ActionData::ProtoProbe) {
            // Maintain in terminal actions, but move to parse stage
            self.data &= (ActionData::ProtoProbe).not();
            assert!(self
                .data
                .intersects(ActionData::SessionDeliver | ActionData::SessionTrack));
        }
    }

    // Some app-layer protocols revert to probing after session is parsed
    // This is done if more sessions are expected
    pub(crate) fn session_set_probe(&mut self) {
        // If protocol probing was set at the PacketFilter stage (i.e.,
        // terminal match for a subscription that requires parsing sessions),
        // then the ProtoProbe action will be "terminal"
        if self.terminal_actions.contains(ActionData::ProtoProbe) {
            // Clear out session actions set by session_filter or protocol_filter
            self.data &=
                (ActionData::SessionFilter | ActionData::SessionDeliver | ActionData::SessionTrack)
                    .not();

            // While maintiaining those set by packet filter
            self.data |= self.terminal_actions;
        }

        // Return to probing stage
        self.data |= ActionData::ProtoProbe | ActionData::ProtoFilter;

        /*
         * Note: it could be inefficient to re-apply the proto filter
         *       (protocol was already ID'd). However, this makes it easier
         *       to ensure that correct actions are (re-)populated
         *       protocol filter if we already know the protocol.
         *       This also allows for extensibility to nested protocols.
         */
    }

    // True if the connection should be delivered at termination
    #[inline]
    pub(crate) fn connection_matched(&self) -> bool {
        self.terminal_actions.intersects(ActionData::ConnDeliver)
    }

    // Clear all actions
    #[inline]
    pub(crate) fn clear(&mut self) {
        self.terminal_actions = ActionData::none();
        self.data = ActionData::none();
    }

    // Clear a subset of actions
    #[inline]
    pub(crate) fn clear_mask(&mut self, mask: ActionData) {
        self.data &= mask.not();
        self.terminal_actions &= mask.not();
    }
}

use proc_macro2::{Ident, Span};
use quote::{quote, ToTokens};
use std::str::FromStr;

impl FromStr for ActionData {
    type Err = core::fmt::Error;
    fn from_str(s: &str) -> Result<Self, Self::Err> {
        match s {
            "PacketContinue" => Ok(ActionData::PacketContinue),
            "PacketDeliver" => Ok(ActionData::PacketDeliver),
            "ProtoProbe" => Ok(ActionData::ProtoProbe),
            "ProtoFilter" => Ok(ActionData::ProtoFilter),
            "SessionFilter" => Ok(ActionData::SessionFilter),
            "SessionDeliver" => Ok(ActionData::SessionDeliver),
            "SessionTrack" => Ok(ActionData::SessionTrack),
            "UpdatePDU" => Ok(ActionData::UpdatePDU),
            "Reassemble" => Ok(ActionData::Reassemble),
            "PacketTrack" => Ok(ActionData::PacketTrack),
            "PacketCache" => Ok(ActionData::PacketCache),
            "ConnDeliver" => Ok(ActionData::ConnDeliver),
            _ => Result::Err(core::fmt::Error),
        }
    }
}

impl fmt::Display for ActionData {
    fn fmt(&self, f: &mut fmt::Formatter) -> fmt::Result {
        let s = match *self {
            ActionData::PacketContinue => "PacketContinue",
            ActionData::PacketDeliver => "PacketDeliver",
            ActionData::ProtoProbe => "ProtoProbe",
            ActionData::ProtoFilter => "ProtoFilter",
            ActionData::SessionFilter => "SessionFilter",
            ActionData::SessionDeliver => "SessionDeliver",
            ActionData::SessionTrack => "SessionTrack",
            ActionData::UpdatePDU => "UpdatePDU",
            ActionData::Reassemble => "Reassemble",
            ActionData::PacketTrack => "PacketTrack",
            ActionData::PacketCache => "PacketCache",
            ActionData::ConnDeliver => "ConnDeliver",
            _ => panic!("Unknown ActionData"),
        };
        write!(f, "{}", s)
    }
}

impl ToTokens for ActionData {
    fn to_tokens(&self, tokens: &mut proc_macro2::TokenStream) {
        let name_ident = Ident::new(&self.to_string(), Span::call_site());
        let enum_ident = Ident::new("ActionData", Span::call_site());
        tokens.extend(quote! { #enum_ident::#name_ident });
    }
}

impl FromStr for Actions {
    type Err = core::fmt::Error;
    fn from_str(s: &str) -> Result<Self, Self::Err> {
        let mut result = Actions::new();
        let split = s.split("|");
        for str in split {
            let terminal = str.contains("(T)");
            let action_str = str.replace("(T)", "");
            if let Ok(a) = ActionData::from_str(action_str.trim()) {
                result.data |= a;
                if terminal {
                    result.terminal_actions |= a;
                }
            } else {
                return Result::Err(core::fmt::Error);
            }
        }
        Ok(result)
    }
}

impl ToTokens for Actions {
    fn to_tokens(&self, tokens: &mut proc_macro2::TokenStream) {
        let bits = syn::LitInt::new(&self.data.bits.to_string(), Span::call_site());
        let terminal_bits =
            syn::LitInt::new(&self.terminal_actions.bits.to_string(), Span::call_site());
        tokens.extend(quote! {
        Actions { data: ActionData::from(#bits),
                  terminal_actions: ActionData::from(#terminal_bits) } });
    }
}

#[cfg(test)]
mod tests {
    use super::*;

    #[test]
    pub fn test_actions() {
        let mut actions = Actions::new();
        // Set an action
        actions.data |= ActionData::PacketContinue;

        // Check that an action is set/not set
        assert!(!actions.data.contains(ActionData::SessionFilter));
        assert!(actions.data.contains(ActionData::PacketContinue));

        // Set, clear, and check actions by bitmask
        let frame_mask = ActionData::PacketTrack | ActionData::UpdatePDU;
        actions.data |= frame_mask;
        assert!(actions.data.contains(frame_mask));
        actions.clear_mask(frame_mask);

        // Clear an action (or set of actions), including some that aren't set
        actions.clear_mask(ActionData::PacketContinue | ActionData::SessionFilter);

        // Check that no actions are requested
        assert!(actions.drop());

        actions.data |= ActionData::ProtoProbe | ActionData::ProtoFilter;
        assert!(actions.parse_any());

        // Check from usize: 2 LSBs set
        let mask: usize = 3;
        let action_data = ActionData::from(mask);
        assert!(
            action_data.contains(ActionData::PacketContinue)
                && action_data.contains(ActionData::PacketDeliver)
        );
    }
}<|MERGE_RESOLUTION|>--- conflicted
+++ resolved
@@ -1,4 +1,4 @@
-//! For each connectionn, the Retina framework applies multiple filtering stages as
+//! For each connection, the Retina framework applies multiple filtering stages as
 //! packets are received in order to determine (1) whether packets from that connection
 //! should continue to be processed and (2) what to do with these packets.
 //!
@@ -124,14 +124,6 @@
         self.data.intersects(ActionData::UpdatePDU)
     }
 
-<<<<<<< HEAD
-    // Conn tracker must deliver PDU to tracked data after reassembly
-    pub(crate) fn update_pdu_reassembled(&self) -> bool {
-        self.data.intersects(ActionData::ReassembledUpdatePDU)
-    }
-
-    // True if the framework should track (buffer) mbufs for this connection
-=======
     /// True if the connection needs to be reassembled
     pub(crate) fn reassemble(&self) -> bool {
         self.data.intersects(ActionData::Reassemble) || self.parse_any()
@@ -140,7 +132,6 @@
     /// True if the framework should buffer mbufs for this connection,
     /// either for future delivery (Cache) or for a datatype that requires
     /// tracking packets.
->>>>>>> 4cb8f726
     #[inline]
     pub(crate) fn buffer_packet(&self, reassembled: bool) -> bool {
         match reassembled {
@@ -168,23 +159,8 @@
         )
     }
 
-<<<<<<< HEAD
-    // True if the framework should consume PDUs for reassembly (TCP),
-    // parsing, or operations that require ownership of packets.
-    #[inline]
-    pub(crate) fn update_conn(&self) -> bool {
-        self.parse_any()
-            || self.update_pdu_reassembled()
-            || self.buffer_frame()
-            || self.packet_deliver()
-    }
-
-    // True if nothing except delivery is required
-    // Allows delivering and dropping the connection to happen early
-=======
     /// True if nothing except delivery is required
     /// Allows delivering and dropping the connection to happen early
->>>>>>> 4cb8f726
     #[inline]
     pub(crate) fn conn_deliver_only(&self) -> bool {
         self.data == ActionData::ConnDeliver
